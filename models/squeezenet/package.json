--- conflicted
+++ resolved
@@ -1,20 +1,12 @@
 {
   "name": "deeplearn-squeezenet",
-<<<<<<< HEAD
-  "version": "0.1.10",
-=======
   "version": "0.2.0",
->>>>>>> cf1bf601
   "description": "Pretrained SqueezeNet model in deeplearn.js",
   "main": "dist/squeezenet/index.js",
   "unpkg": "dist/bundle.js",
   "types": "dist/squeezenet/index.d.ts",
   "peerDependencies": {
-<<<<<<< HEAD
     "deeplearn": "~0.5.0"
-=======
-    "deeplearn": "0.5.0"
->>>>>>> cf1bf601
   },
   "repository": {
     "type": "git",
@@ -23,12 +15,7 @@
   "devDependencies": {
     "browserify": "~14.5.0",
     "browserify-shim": "~3.8.14",
-<<<<<<< HEAD
     "deeplearn": "~0.5.0",
-=======
-    "deeplearn": "0.5.0",
-    "mkdirp": "~0.5.1",
->>>>>>> cf1bf601
     "tsify": "~3.0.3",
     "tslint": "~5.8.0",
     "typescript": "2.7.2",
