--- conflicted
+++ resolved
@@ -420,61 +420,4 @@
 }
 
 /** @docalias Function */
-<<<<<<< HEAD
-export type ScopeFn<T extends ScopeResult> = () => T;
-
-export function extractTensorsFromScopeResult(result: ScopeResult): Tensor[] {
-  if (result == null) {
-    return [];
-  }
-  if (result instanceof Tensor) {
-    return [result];
-  }
-
-  const list: Tensor[] = [];
-  const resultObj = result as {[key: string]: Tensor};
-  if (!isIterable(resultObj)) {
-    return [];
-  }
-
-  // Iteration over keys works also for arrays.
-  for (const k in resultObj) {
-    const sublist = util.flatten(resultObj[k]).filter(x => x instanceof Tensor);
-    list.push(...sublist);
-  }
-  return list;
-}
-
-// DO NOT SUBMIT; stopgap.
-// This is a copy of extractTensorsFromScopeResult but with no type constraints.
-// tslint:disable-next-line:no-any
-export function extractTensorsFromAny(result: any): Tensor[] {
-  if (result == null) {
-    return [];
-  }
-  if (result instanceof Tensor) {
-    return [result];
-  }
-
-  const list: Tensor[] = [];
-  // tslint:disable-next-line:no-any
-  const resultObj = result as {[key: string]: any};  // type relaxed here
-  if (!isIterable(resultObj)) {
-    return [];
-  }
-
-  // Iteration over keys works also for arrays.
-  for (const k in resultObj) {
-    const sublist = util.flatten(resultObj[k]).filter(x => x instanceof Tensor);
-    list.push(...sublist);
-  }
-  return list;
-}
-
-// tslint:disable-next-line:no-any
-function isIterable(obj: any): boolean {
-  return Array.isArray(obj) || typeof obj === 'object';
-}
-=======
-export type ScopeFn<T extends TensorContainer> = () => T;
->>>>>>> 2828c068
+export type ScopeFn<T extends TensorContainer> = () => T;