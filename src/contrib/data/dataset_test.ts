--- conflicted
+++ resolved
@@ -47,18 +47,12 @@
   }
 }
 
-<<<<<<< HEAD
 export class TestDataset extends dl.contrib.Dataset {
-  async getStream(): Promise<DataStream<dl.contrib.DatasetElement>> {
-=======
-export class TestDataset extends Dataset {
-  getStream(): DataStream<DatasetElement> {
->>>>>>> 2828c068
+  getStream(): DataStream<dl.contrib.DatasetElement> {
     return new TestDatasetElementStream();
   }
 }
 
-<<<<<<< HEAD
 describeWithFlags('Dataset', CPU_ENVS, () => {
   it('can be created by concatenating underlying datasets', async done => {
     const a = dl.contrib.datasetFromElements([{'item': 1}, {'item': 2}]);
@@ -66,15 +60,6 @@
     const c = dl.contrib.datasetFromElements([{'item': 5}, {'item': 6}]);
     dl.contrib.datasetFromConcatenated([a, b, c])
         .collectAll()
-=======
-describe('Dataset', () => {
-  it('can be created by concatenating underlying datasets', done => {
-    const a = datasetFromElements([{'item': 1}, {'item': 2}]);
-    const b = datasetFromElements([{'item': 3}, {'item': 4}]);
-    const c = datasetFromElements([{'item': 5}, {'item': 6}]);
-    const readStream = datasetFromConcatenated([a, b, c]).getStream();
-    readStream.collectRemaining()
->>>>>>> 2828c068
         .then(result => {
           expect(result).toEqual([
             {'item': 1}, {'item': 2}, {'item': 3}, {'item': 4}, {'item': 5},
@@ -86,19 +71,12 @@
   });
 
   it('can be concatenated', done => {
-<<<<<<< HEAD
     const a =
         dl.contrib.datasetFromElements([{'item': 1}, {'item': 2}, {'item': 3}]);
     const b =
         dl.contrib.datasetFromElements([{'item': 4}, {'item': 5}, {'item': 6}]);
     a.concatenate(b)
         .collectAll()
-=======
-    const a = datasetFromElements([{'item': 1}, {'item': 2}, {'item': 3}]);
-    const b = datasetFromElements([{'item': 4}, {'item': 5}, {'item': 6}]);
-    const readStream = a.concatenate(b).getStream();
-    readStream.collectRemaining()
->>>>>>> 2828c068
         .then(result => {
           expect(result).toEqual([
             {'item': 1}, {'item': 2}, {'item': 3}, {'item': 4}, {'item': 5},
@@ -110,16 +88,10 @@
   });
 
   it('can be repeated a fixed number of times', done => {
-<<<<<<< HEAD
     const a =
         dl.contrib.datasetFromElements([{'item': 1}, {'item': 2}, {'item': 3}]);
     a.repeat(4)
         .collectAll()
-=======
-    const a = datasetFromElements([{'item': 1}, {'item': 2}, {'item': 3}]);
-    const readStream = a.repeat(4).getStream();
-    readStream.collectRemaining()
->>>>>>> 2828c068
         .then(result => {
           expect(result).toEqual([
             {'item': 1},
@@ -141,15 +113,9 @@
   });
 
   it('can be repeated indefinitely', done => {
-<<<<<<< HEAD
     const a =
         dl.contrib.datasetFromElements([{'item': 1}, {'item': 2}, {'item': 3}]);
     a.repeat().take(234).collectAll().then(done).catch(done.fail);
-=======
-    const a = datasetFromElements([{'item': 1}, {'item': 2}, {'item': 3}]);
-    const readStream = a.repeat().getStream();
-    readStream.take(234).collectRemaining().then(done).catch(done.fail);
->>>>>>> 2828c068
     done();
   });
 
@@ -168,12 +134,7 @@
       }
     }
     const a = new CustomDataset();
-<<<<<<< HEAD
     a.repeat().take(1234).collectAll().then(done).catch(done.fail);
-=======
-    const readStream = a.repeat().getStream();
-    readStream.take(1234).collectRemaining().then(done).catch(done.fail);
->>>>>>> 2828c068
     done();
   });
 
