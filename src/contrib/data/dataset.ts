/**
 * @license
 * Copyright 2018 Google LLC. All Rights Reserved.
 * Licensed under the Apache License, Version 2.0 (the "License");
 * you may not use this file except in compliance with the License.
 * You may obtain a copy of the License at
 *
 * http://www.apache.org/licenses/LICENSE-2.0
 *
 * Unless required by applicable law or agreed to in writing, software
 * distributed under the License is distributed on an "AS IS" BASIS,
 * WITHOUT WARRANTIES OR CONDITIONS OF ANY KIND, either express or implied.
 * See the License for the specific language governing permissions and
 * limitations under the License.
 *
 * =============================================================================
 */

import * as seedrandom from 'seedrandom';

import {tidy} from '../../globals';

import {BatchDataset} from './batch_dataset';
import {computeDatasetStatistics, DatasetStatistics} from './statistics';
import {DataStream, streamFromFunction} from './streams/data_stream';
import {streamFromConcatenated} from './streams/data_stream';
import {streamFromItems} from './streams/data_stream';
import {DatasetElement} from './types';

// TODO(soergel): consider vectorized operations within the pipeline.

/**
 * Represents a potentially large set of elements.
 *
 * A `Dataset` can be used to represent an input pipeline as a
 * collection of elements (maps from string keys to values) and a "logical
 * plan" of transformations that act on those elements.
 *
 * A `Dataset` provides a stream of unbatched examples, and its transformations
 * are applied one example at a time.  Batching produces a BatchDataset, and so
 * must come last in the pipeline because there are (so far) no batch-enabled
 * transformations.
 */
export abstract class Dataset {
  /*
   * Provide a new stream of elements.  Note this will also start new streams
   * from any underlying `Dataset`s.
   *
   * CAUTION: Any Tensors contained within the DatasetElements returned from
   * this stream *must* be manually disposed to avoid a GPU memory leak.
   * The dl.tidy() approach cannot be used in a asynchronous context.
   */
  abstract getStream(): DataStream<DatasetElement>;

  // TODO(soergel): Make Datasets report whether repeated getStream() calls
  // produce the same result (e.g., reading from a file) or different results
  // (e.g., from the webcam).  Currently we don't make this distinction but it
  // could be important for the user to know.
  // abstract isDeterministic(): boolean;

  // TODO(soergel): memoize computeStatistics()

  /**
   * Gathers statistics from a Dataset (or optionally from a sample).
   *
   * This obtains a stream from the Dataset and, by default, does a full pass
   * to gather the statistics.
   *
   * Statistics may be computed over a sample.  However: simply taking the first
   * n items from the stream may produce a poor estimate if the stream is
   * ordered in some way.
   *
   * A truly random shuffle of the stream would of course solve this
   * problem, but many streams do not allow for this, instead providing only a
   * sliding-window shuffle.  A partially-randomized sample could be obtained by
   * shuffling over a window followed by taking the first n samples (where n is
   * smaller than the shuffle window size).  However there is little point in
   * using that approach here, because the cost is likely dominated by obtaining
   * the data.  Thus, once we have filled our shuffle buffer, we may as well use
   * all of that data instead of sampling from it.
   *
   * @param sampleSize The number of examples to take from the (possibly
   *   shuffled) stream.
   * @param shuffleWindowSize The size of the shuffle window to use, if any.
   *   (Not recommended, as described above).
   */
  async computeStatistics(sampleSize?: number, shuffleWindowSize?: number):
      Promise<DatasetStatistics> {
    return computeDatasetStatistics(this, sampleSize, shuffleWindowSize);
  }

  /**
   * Filters this dataset according to `predicate`.
   *
   * @param predicate A function mapping a `DatasetElement` to a boolean or a
   * `Promise` for one.
   *
   * @returns A `Dataset` of elements for which the predicate was true.
   */
  filter(filterer: (value: DatasetElement) => boolean): Dataset {
    const base = this;
    return datasetFromStreamFn(() => {
      return base.getStream().filter(x => tidy(() => filterer(x)));
    });
  }

  /**
   * Maps this dataset through a 1-to-1 transform.
   *
   * @param transform A function mapping a `DatasetElement` to a transformed
   *   `DatasetElement`.
   *
   * @returns A `Dataset` of transformed elements.
   */
  map(transform: (value: DatasetElement) => DatasetElement): Dataset {
    const base = this;
    return datasetFromStreamFn(() => {
      return base.getStream().map(x => tidy(() => transform(x)));
    });
  }

  /**
   * Groups elements into batches and arranges their values in columnar form.
   *
   * It is assumed that each of the incoming DatasetElements has the same set of
   * keys.  For each key, the resulting BatchDataset provides a BatchElement
   * collecting all of the incoming values for that key.  Incoming strings are
   * grouped into a string[].  Incoming Tensors are grouped into a new Tensor
   * where the 0'th axis is the batch dimension.  These columnar representations
   * for each key can be zipped together to reconstruct the original
   * DatasetElements.
   *
   * @param batchSize The number of elements desired per batch.
   * @param smallLastBatch Whether to emit the final batch when it has fewer
   *   than batchSize elements. Default true.
   * @returns A `BatchDataset`, from which a stream of batches can be obtained.
   */
  batch(batchSize: number, smallLastBatch = true): BatchDataset {
    return new BatchDataset(this, batchSize, smallLastBatch);
  }

  /**
   * Concatenates this `Dataset` with another.
   *
   * @param dataset A `Dataset` to be concatenated onto this one.
   * @returns A `Dataset`.
   */
  concatenate(dataset: Dataset): Dataset {
    const base = this;
    return datasetFromStreamFn(
        () => base.getStream().concatenate(dataset.getStream()));
  }

  /**
   * Repeats this dataset `count` times.
   *
   * NOTE: If this dataset is a function of global state (e.g. a random number
   * generator), then different repetitions may produce different elements.
   *
   * @param count: (Optional.) An integer, representing the number of times
   *   the dataset should be repeated. The default behavior (if `count` is
   *   `undefined` or negative) is for the dataset be repeated indefinitely.
   * @returns A `Dataset`.
   */
  repeat(count?: number): Dataset {
    const base = this;
    return datasetFromStreamFn(() => {
      const streamStream = streamFromFunction(() => base.getStream());
      return streamFromConcatenated(streamStream.take(count));
    });
  }

  /**
   * Creates a `Dataset` with at most `count` elements from this dataset.
   *
   * @param count: The number of elements of this dataset that should be taken
   *   to form the new dataset.  If `count` is `undefined` or negative, or if
   *   `count` is greater than the size of this dataset, the new dataset will
   *   contain all elements of this dataset.
   * @returns A `Dataset`.
   */
  take(count: number): Dataset {
    const base = this;
    return datasetFromStreamFn(() => base.getStream().take(count));
  }

  /**
   * Creates a `Dataset` that skips `count` elements from this dataset.
   *
   * @param count: The number of elements of this dataset that should be skipped
   *   to form the new dataset.  If `count` is greater than the size of this
   *   dataset, the new dataset will contain no elements.  If `count`
   *   is `undefined` or negative, skips the entire dataset.
   *
   * @returns A `Dataset`.
   */
  skip(count: number): Dataset {
    const base = this;
    return datasetFromStreamFn(() => base.getStream().skip(count));
  }

  // TODO(soergel): deep sharded shuffle, where supported

  /**
   * Randomly shuffles the elements of this dataset.
   *
   * @param bufferSize: An integer specifying the number of elements from this
   *   dataset from which the new dataset will sample.
   * @param seed: (Optional.) An integer specifying the random seed that will
   *   be used to create the distribution.
   * @param reshuffleEachIteration: (Optional.) A boolean, which if true
   *   indicates that the dataset should be pseudorandomly reshuffled each time
   *   it is iterated over. (Defaults to `true`.)
   * @returns A `Dataset`.
   */
  shuffle(bufferSize: number, seed?: string, reshuffleEachIteration = true):
      Dataset {
    const base = this;
    const random = seedrandom(seed);
    return datasetFromStreamFn(() => {
      let seed2 = random.int32();
      if (reshuffleEachIteration) {
        seed2 += random.int32();
      }
      return base.getStream().shuffle(bufferSize, seed2.toString());
    });
  }

  /**
   *  Creates a `Dataset` that prefetches elements from this Dataset.
   *
   * @param bufferSize: An integer specifying the number of elements to be
   *   prefetched.
   * @returns A `Dataset`.
   */
  prefetch(bufferSize: number): Dataset {
    const base = this;
    return datasetFromStreamFn(() => base.getStream().prefetch(bufferSize));
  }

  /**
   * Collect all elements of this dataset into an array.
   * Obviously this will succeed only for small datasets that fit in memory.
   * Useful for testing.
   *
   * @returns A Promise for an array of elements, which will resolve
   *   when a new stream has been obtained and fully consumed.
   */
  async collectAll() {
    return this.getStream().collectRemaining();
  }

  /**
   * Apply a function to every element of the dataset.
   *
   * After the function is applied to a `DatasetElement`, any Tensors contained
   * within that element are disposed.
   *
   * @param f A function to apply to each dataset element.
   */
<<<<<<< HEAD
  async forEach(f: (input: DatasetElement) => void): Promise<void> {
    return (await this.getStream()).forEach(f);
=======
  async forEach(f: (input: DatasetElement) => {}): Promise<void> {
    return this.getStream().forEach(f);
>>>>>>> 2f093917
  }

  /* TODO(soergel): for parity with tf.data:
  Dataset.flat_map()
  Dataset.zip()
  Dataset.dense_to_sparse_batch()
  Dataset.group_by_window()
  Dataset.padded_batch()
  */
}

/**
 * Create a `Dataset` defined by a provided getStream() function.
 */
export function datasetFromStreamFn(
    getStreamFn: () => DataStream<DatasetElement>): Dataset {
  return new class extends Dataset {
    /*
     * Provide a new stream of elements.  Note this will also start new streams
     * from any underlying `Dataset`s.
     */
    getStream(): DataStream<DatasetElement> {
      return getStreamFn();
    }
  }
  ();
}

/**
 * Create a `Dataset` from an array of elements.
 */
export function datasetFromElements(items: DatasetElement[]): Dataset {
  return datasetFromStreamFn(() => streamFromItems(items));
}<|MERGE_RESOLUTION|>--- conflicted
+++ resolved
@@ -258,13 +258,8 @@
    *
    * @param f A function to apply to each dataset element.
    */
-<<<<<<< HEAD
-  async forEach(f: (input: DatasetElement) => void): Promise<void> {
-    return (await this.getStream()).forEach(f);
-=======
   async forEach(f: (input: DatasetElement) => {}): Promise<void> {
     return this.getStream().forEach(f);
->>>>>>> 2f093917
   }
 
   /* TODO(soergel): for parity with tf.data:
