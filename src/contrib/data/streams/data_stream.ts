--- conflicted
+++ resolved
@@ -278,12 +278,7 @@
   }
 
   async next(): Promise<IteratorResult<T>> {
-<<<<<<< HEAD
-    // a function call stream never ends.
-    return {value: await this.nextFn(), done: false};
-=======
     return this.nextFn();
->>>>>>> 6325de64
   }
 }
 
@@ -294,12 +289,9 @@
   }
 
   async next(): Promise<IteratorResult<T>> {
-<<<<<<< HEAD
-=======
     // TODO(soergel): consider tradeoffs of reading in parallel, eg. collecting
     // next() promises in an Array and then waiting for Promise.all() of those.
     // Benefit: pseudo-parallel execution.  Drawback: maybe delayed GC.
->>>>>>> 6325de64
     while (this.count++ < this.maxCount) {
       const skipped = await this.upstream.next();
       // short-circuit if upstream is already empty
