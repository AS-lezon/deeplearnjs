/**
 * @license
 * Copyright 2018 Google LLC. All Rights Reserved.
 * Licensed under the Apache License, Version 2.0 (the "License");
 * you may not use this file except in compliance with the License.
 * You may obtain a copy of the License at
 *
 * http://www.apache.org/licenses/LICENSE-2.0
 *
 * Unless required by applicable law or agreed to in writing, software
 * distributed under the License is distributed on an "AS IS" BASIS,
 * WITHOUT WARRANTIES OR CONDITIONS OF ANY KIND, either express or implied.
 * See the License for the specific language governing permissions and
 * limitations under the License.
 *
 * =============================================================================
 */

import * as seedrandom from 'seedrandom';

import {dispose} from '../../../globals';
import {extractTensorsFromAny, isTensorInList} from '../../../util';
import {GrowingRingBuffer} from '../util/growing_ring_buffer';
import {RingBuffer} from '../util/ring_buffer';

// Here we implement a simple asynchronous iterator.
// This lets us avoid using either third-party stream libraries or
// recent TypeScript language support requiring polyfills.
// Note we return Promise<T>, not Promise<IteratorResult<T>>, so this might
// require slight retrofitting in the future if we want to use the ES6 features.

/**
 * Create a `DataStream` from an array of items.
 */
export function streamFromItems<T>(items: T[]): DataStream<T> {
  return new ArrayStream(items);
}

/**
 * Create a `DataStream` of incrementing integers.
 */
export function streamFromIncrementing(start: number): DataStream<number> {
  let i = start;
  return streamFromFunction(() => i++);
}

/**
 * Create a `DataStream` from a function.
 */
export function streamFromFunction<T>(func: () => T | Promise<T>):
    DataStream<T> {
  return new FunctionCallStream(func);
}

/**
 * Create a `DataStream` by concatenating underlying streams, which are
 * themselves provided as a stream.
 *
 * This can also be thought of as a "stream flatten" operation.
 *
 * @param baseStreams A stream of streams to be concatenated.
 */
export function streamFromConcatenated<T>(
    baseStreams: DataStream<DataStream<T>>): DataStream<T> {
  return ChainedStream.create(baseStreams);
}

/**
 * Create a `DataStream` by concatenating streams produced by calling a
 * stream-generating function a given number of times.
 *
 * Since a `DataStream` is read-once, it cannot be repeated, but this
 * function can be used to achieve a similar effect:
 *
 *   DataStream.ofConcatenatedFunction(() => new MyStream(), 6);
 *
 * @param streamFunc: A function that produces a new stream on each call.
 * @param count: The number of times to call the function.
 */
export function streamFromConcatenatedFunction<T>(
    streamFunc: () => DataStream<T>, count: number): DataStream<T> {
  return streamFromConcatenated(streamFromFunction(streamFunc).take(count));
}

/**
 * An asynchronous iterator, providing lazy access to a potentially unbounded
 * stream of elements.
 */
export abstract class DataStream<T> {
  // This class implements AsyncIterator<T>, but we have not yet set the
  // TypeScript --downlevelIteration flag to enable that.

  /**
   * Returns a `Promise` for the next element in the stream.
   *
   * When an item can be provided successfully, the return value is
   * `{value:T, done:true}`.
   *
   * Calling next() on a closed stream returns `{value:null, done:true}`.
   */
  abstract async next(): Promise<IteratorResult<T>>;

  /**
   * Collect all remaining elements of a bounded stream into an array.
   * Obviously this will succeed only for small streams that fit in memory.
   * Useful for testing.
   *
   * @returns A Promise for an array of stream elements, which will resolve
   *   when the stream is exhausted.
   */
  async collectRemaining(): Promise<T[]> {
    const result: T[] = [];
    let x = await this.next();
    while (!x.done) {
      result.push(x.value);
      x = await this.next();
    }
    return result;
  }

  /**
   * Draw items from the stream until it is exhausted.
   *
   * This can be useful when the stream has side effects but no output.  In
   * that case, calling this function guarantees that the stream will be fully
   * processed.
   */
  async resolveFully(): Promise<void> {
    let x = await this.next();
    while (!x.done) {
      x = await this.next();
    }
  }

  // TODO(soergel): Implement reduce() etc.

  /**
   * Filters this stream according to `predicate`.
   *
   * @param predicate A function mapping a stream element to a boolean or a
   * `Promise` for one.
   *
   * @returns A `DataStream` of elements for which the predicate was true.
   */
  filter(predicate: (value: T) => boolean): DataStream<T> {
    return new FilterStream(this, predicate);
  }

  /**
   * Maps this stream through a 1-to-1 transform.
   *
   * @param predicate A function mapping a stream element to a transformed
   *   element.
   *
   * @returns A `DataStream` of transformed elements.
   */
  map<O>(transform: (value: T) => O): DataStream<O> {
    return new MapStream(this, transform);
  }

  /**
   * Apply a function to every element of the stream.
   *
   * @param f A function to apply to each stream element.
   */
<<<<<<< HEAD
  async forEach(f: (value: T) => void): Promise<void> {
=======
  async forEach(f: (value: T) => {}): Promise<void> {
>>>>>>> 37106e3b
    return this.map(f).resolveFully();
  }

  /**
   * Groups elements into batches.
   *
   * @param batchSize The number of elements desired per batch.
   * @param smallLastBatch Whether to emit the final batch when it has fewer
   *   than batchSize elements. Default true.
   * @returns A `DataStream` of batches of elements, represented as arrays
   *   of the original element type.
   */
  batch(batchSize: number, smallLastBatch = true): DataStream<T[]> {
    return new BatchStream(this, batchSize, smallLastBatch);
  }

  /**
   * Concatenate this `DataStream` with another.
   *
   * @param stream A `DataStream` to be concatenated onto this one.
   * @returns A `DataStream`.
   */
  concatenate(stream: DataStream<T>): DataStream<T> {
    return ChainedStream.create(streamFromItems([this, stream]));
  }

  /**
   * Limits this stream to return at most `count` items.
   *
   * @param count The maximum number of items to provide from the stream.  If a
   *   negative or undefined value is given, the entire stream is returned
   *   unaltered.
   */
  take(count: number): DataStream<T> {
    if (count < 0 || count == null) {
      return this;
    }
    return new TakeStream(this, count);
  }

  /**
   * Skips the first `count` items in this stream.
   *
   * @param count The number of items to skip.  If a negative or undefined value
   *   is given, the entire stream is returned unaltered.
   */
  skip(count: number): DataStream<T> {
    if (count < 0 || count == null) {
      return this;
    }
    return new SkipStream(this, count);
  }

  /**
   * Prefetch the first `bufferSize` items in this stream.
   *
   * Note this prefetches Promises, but makes no guarantees about when those
   * Promises resolve.
   *
   * @param bufferSize: An integer specifying the number of elements to be
   *   prefetched.
   */
  prefetch(bufferSize: number): DataStream<T> {
    return new PrefetchStream(this, bufferSize);
  }

  // TODO(soergel): deep sharded shuffle, where supported

  /**
   * Randomly shuffles the elements of this stream.
   *
   * @param bufferSize: An integer specifying the number of elements from this
   *   stream from which the new stream will sample.
   * @param seed: (Optional.) An integer specifying the random seed that will
   *   be used to create the distribution.
   */
  shuffle(windowSize: number, seed?: string): DataStream<T> {
    return new ShuffleStream(this, windowSize, seed);
  }
}

// ============================================================================
// The following private classes serve to implement the chainable methods
// on DataStream.  Unfortunately they can't be placed in separate files, due to
// resulting trouble with circular imports.
// ============================================================================

// Streams that just extend DataStream directly
// ============================================================================

class ArrayStream<T> extends DataStream<T> {
  private trav = 0;
  constructor(protected items: T[]) {
    super();
  }

  async next(): Promise<IteratorResult<T>> {
    if (this.trav >= this.items.length) {
      return {value: null, done: true};
    }
    const result = this.items[this.trav];
    this.trav++;
    return {value: result, done: false};
  }
}

class FunctionCallStream<T> extends DataStream<T> {
  constructor(protected nextFn: () => T | Promise<T>) {
    super();
  }

  async next(): Promise<IteratorResult<T>> {
    // a function call stream never ends.
    return {value: await this.nextFn(), done: false};
  }
}

class SkipStream<T> extends DataStream<T> {
  count = 0;
  constructor(protected upstream: DataStream<T>, protected maxCount: number) {
    super();
  }

  async next(): Promise<IteratorResult<T>> {
    while (this.count++ < this.maxCount) {
      const skipped = await this.upstream.next();
      // short-circuit if upstream is already empty
      if (skipped.done) {
        return skipped;
      }
      dispose(skipped);
    }
    return this.upstream.next();
  }
}

class TakeStream<T> extends DataStream<T> {
  count = 0;
  constructor(protected upstream: DataStream<T>, protected maxCount: number) {
    super();
  }

  async next(): Promise<IteratorResult<T>> {
    if (this.count++ >= this.maxCount) {
      return {value: null, done: true};
    }
    return this.upstream.next();
  }
}

// Streams that maintain a queue of pending items
// ============================================================================

/**
 * A base class for transforming streams that operate by maintaining an
 * output queue of elements that are ready to return via next().  This is
 * commonly required when the transformation is not 1-to-1, so a variable number
 * of calls to the underlying stream may be needed to provide each element of
 * this stream.
 */
export abstract class QueueStream<T> extends DataStream<T> {
  protected outputQueue: RingBuffer<T>;

  constructor() {
    super();
    this.outputQueue = new GrowingRingBuffer<T>();
  }
  /**
   * Read one or more chunks from upstream and process them, possibly reading or
   * writing a carryover, and adding processed items to the output queue.  Note
   * it's possible that no items are added to the queue on a given
   * pump() call, even if the upstream stream is not closed (e.g., because items
   * are filtered).
   *
   * @return `true` if any action was taken, i.e. fetching items from the
   *   upstream source OR adding items to the output queue.  `false` if the
   *   upstream source is exhausted AND nothing was added to the queue (i.e.,
   *   any remaining carryover).
   */
  protected abstract async pump(): Promise<boolean>;

  async next(): Promise<IteratorResult<T>> {
    // Fetch so that the queue contains at least one item if possible.
    // If the upstream source is exhausted, AND there are no items left in the
    // output queue, then this stream is also exhausted.
    while (this.outputQueue.length() === 0) {
      if (!await this.pump()) {
        return {value: null, done: true};
      }
    }
    return {value: this.outputQueue.shift(), done: false};
  }
}

class BatchStream<T> extends QueueStream<T[]> {
  constructor(
      protected upstream: DataStream<T>, protected batchSize: number,
      protected enableSmallLastBatch = true) {
    super();
  }

  private currentBatch: T[] = [];

  async pump(): Promise<boolean> {
    const item = await this.upstream.next();
    if (item.done) {
      if (this.enableSmallLastBatch && this.currentBatch.length > 0) {
        this.outputQueue.push(this.currentBatch);
        this.currentBatch = [];

        // Pretend that the pump succeeded in order to emit the small last
        // batch. The next pump() call will actually fail.
        return true;
      }
      return false;
    }

<<<<<<< HEAD
    this.currentBatch.push(item.value);
=======
    this.currentBatch.push(item);
>>>>>>> 37106e3b
    if (this.currentBatch.length === this.batchSize) {
      this.outputQueue.push(this.currentBatch);
      this.currentBatch = [];
    }
    return true;
  }
}

class FilterStream<T> extends QueueStream<T> {
  constructor(
      protected upstream: DataStream<T>,
      protected predicate: (value: T) => boolean) {
    super();
  }

  async pump(): Promise<boolean> {
    const item = await this.upstream.next();
    if (item.done) {
      return false;
    }
<<<<<<< HEAD
    if (this.predicate(item.value)) {
      this.outputQueue.push(item.value);
    } else {
      dispose(item.value);
=======
    if (this.predicate(item)) {
      this.outputQueue.push(item);
    } else {
      dispose(item);
>>>>>>> 37106e3b
    }
    return true;
  }
}

class MapStream<I, O> extends QueueStream<O> {
  constructor(
      protected upstream: DataStream<I>, protected transform: (value: I) => O) {
    super();
  }

  async pump() {
    const item = await this.upstream.next();
    if (item.done) {
      return false;
    }
    const inputTensors = extractTensorsFromAny(item);
    // Careful: the transform may mutate the item in place.
    // that's why we have to remember the input Tensors above, and then below
    // dispose only those that were not passed through to the output.
    // Note too that the transform function is responsible for tidying any
    // intermediate Tensors.  Here we are concerned only about the inputs.
<<<<<<< HEAD
    const mapped = this.transform(item.value);
=======
    const mapped = this.transform(item);
>>>>>>> 37106e3b

    const outputTensors = extractTensorsFromAny(mapped);

    // TODO(soergel) faster intersection
    // TODO(soergel) move to dl.disposeExcept(in, out)?
    for (const t of inputTensors) {
      if (!isTensorInList(t, outputTensors)) {
        t.dispose();
      }
    }

    this.outputQueue.push(mapped);
    return true;
  }
}

/**
 * Provides a `DataStream` that concatenates a stream of underlying streams.
 *
 * Doing this in a concurrency-safe way requires some trickery.  In particular,
 * we want this stream to return the elements from the underlying streams in
 * the correct order according to when next() was called, even if the resulting
 * Promises resolve in a different order.
 */
export class ChainedStream<T> extends DataStream<T> {
  private stream: DataStream<T> = null;
  private moreStreams: DataStream<DataStream<T>>;
  private lastRead: Promise<IteratorResult<T>> = null;

  static create<T>(streams: DataStream<DataStream<T>>): ChainedStream<T> {
    const c = new ChainedStream<T>();
    c.moreStreams = streams;
    return c;
  }

  async next(): Promise<IteratorResult<T>> {
    this.lastRead = this.readFromChain(this.lastRead);
    return this.lastRead;
  }

  private async readFromChain(lastRead: Promise<IteratorResult<T>>):
      Promise<IteratorResult<T>> {
    // Must await on the previous read since the previous read may have advanced
    // the stream of streams, from which we need to read.
    // This is unfortunate since we can't parallelize reads. Which means
    // prefetching of chained streams is a no-op.
    // TODO(smilkov): Rework logic to allow parallel reads.
    await lastRead;
    if (this.stream == null) {
      const streamResult = await this.moreStreams.next();
      if (streamResult.done) {
        // No more streams to stream from.
        return {value: null, done: true};
      }
      this.stream = streamResult.value;
    }
    const itemResult = await this.stream.next();
    if (itemResult.done) {
      this.stream = null;
      return this.readFromChain(lastRead);
    }
    return itemResult;
  }
}

// Streams that maintain a ring buffer of pending promises
// ============================================================================

/**
 * A stream that prefetches a given number of items from an upstream source,
 * returning them in FIFO order.
 *
 * Note this prefetches Promises, but makes no guarantees about when those
 * Promises resolve.
 */
export class PrefetchStream<T> extends DataStream<T> {
  protected buffer: RingBuffer<Promise<IteratorResult<T>>>;

  total = 0;

  constructor(protected upstream: DataStream<T>, protected bufferSize: number) {
    super();
    this.buffer = new RingBuffer<Promise<IteratorResult<T>>>(bufferSize);
  }

  /**
   * Refill the prefetch buffer.  Returns only after the buffer is full, or
   * the upstream source is exhausted.
   */
  protected refill() {
    while (!this.buffer.isFull()) {
      const v = this.upstream.next();
      this.buffer.push(v);
    }
  }

  next(): Promise<IteratorResult<T>> {
    this.refill();
    // This shift will never throw an error because the buffer is always full
    // after a refill. If the stream is exhausted, the buffer will be full of
    // Promises that will resolve to the end-of-stream signal.
    return this.buffer.shift();
  }
}

/**
 * A stream that performs a sliding-window random shuffle on an upstream
 * source. This is like a `PrefetchStream` except that the items are returned
 * in randomized order.  Mixing naturally improves as the buffer size
 * increases.
 */
export class ShuffleStream<T> extends PrefetchStream<T> {
  private random: seedrandom.prng;
  private upstreamExhausted = false;

  constructor(
      protected upstream: DataStream<T>, protected windowSize: number,
      seed?: string) {
    super(upstream, windowSize);
    this.random = seedrandom(seed);
  }

  private randomInt(max: number) {
    return Math.floor(this.random() * max);
  }

  protected chooseIndex(): number {
    return this.randomInt(this.buffer.length());
  }

  async next(): Promise<IteratorResult<T>> {
    // TODO(soergel): consider performance
    if (!this.upstreamExhausted) {
      this.refill();
    }
    while (!this.buffer.isEmpty()) {
      const chosenIndex = this.chooseIndex();
      const result = await this.buffer.shuffleExcise(chosenIndex);
      if (result.done) {
        this.upstreamExhausted = true;
      } else {
        this.refill();
        return result;
      }
    }
    return {value: null, done: true};
  }
}<|MERGE_RESOLUTION|>--- conflicted
+++ resolved
@@ -94,7 +94,7 @@
    * Returns a `Promise` for the next element in the stream.
    *
    * When an item can be provided successfully, the return value is
-   * `{value:T, done:true}`.
+   * `{value:T, done:false}`.
    *
    * Calling next() on a closed stream returns `{value:null, done:true}`.
    */
@@ -163,11 +163,7 @@
    *
    * @param f A function to apply to each stream element.
    */
-<<<<<<< HEAD
   async forEach(f: (value: T) => void): Promise<void> {
-=======
-  async forEach(f: (value: T) => {}): Promise<void> {
->>>>>>> 37106e3b
     return this.map(f).resolveFully();
   }
 
@@ -298,7 +294,7 @@
       if (skipped.done) {
         return skipped;
       }
-      dispose(skipped);
+      dispose(skipped.value);
     }
     return this.upstream.next();
   }
@@ -385,11 +381,7 @@
       return false;
     }
 
-<<<<<<< HEAD
     this.currentBatch.push(item.value);
-=======
-    this.currentBatch.push(item);
->>>>>>> 37106e3b
     if (this.currentBatch.length === this.batchSize) {
       this.outputQueue.push(this.currentBatch);
       this.currentBatch = [];
@@ -410,17 +402,10 @@
     if (item.done) {
       return false;
     }
-<<<<<<< HEAD
     if (this.predicate(item.value)) {
       this.outputQueue.push(item.value);
     } else {
       dispose(item.value);
-=======
-    if (this.predicate(item)) {
-      this.outputQueue.push(item);
-    } else {
-      dispose(item);
->>>>>>> 37106e3b
     }
     return true;
   }
@@ -437,17 +422,13 @@
     if (item.done) {
       return false;
     }
-    const inputTensors = extractTensorsFromAny(item);
+    const inputTensors = extractTensorsFromAny(item.value);
     // Careful: the transform may mutate the item in place.
     // that's why we have to remember the input Tensors above, and then below
     // dispose only those that were not passed through to the output.
     // Note too that the transform function is responsible for tidying any
     // intermediate Tensors.  Here we are concerned only about the inputs.
-<<<<<<< HEAD
     const mapped = this.transform(item.value);
-=======
-    const mapped = this.transform(item);
->>>>>>> 37106e3b
 
     const outputTensors = extractTensorsFromAny(mapped);
 
